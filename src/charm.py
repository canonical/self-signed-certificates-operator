--- conflicted
+++ resolved
@@ -16,11 +16,7 @@
     generate_certificate,
     generate_private_key,
 )
-<<<<<<< HEAD
-from ops.charm import ActionEvent, CharmBase, ConfigChangedEvent
-=======
-from ops.charm import CharmBase, EventBase
->>>>>>> 58e8260f
+from ops.charm import ActionEvent, CharmBase, EventBase
 from ops.main import main
 from ops.model import ActiveStatus, BlockedStatus, SecretNotFoundError, WaitingStatus
 
