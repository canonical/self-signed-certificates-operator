# Copyright 2023 Canonical Ltd.
# See LICENSE file for licensing details.

import json
import unittest
<<<<<<< HEAD
from datetime import datetime
from unittest.mock import Mock, mock_open, patch
=======
from datetime import datetime, timedelta
from unittest.mock import patch
>>>>>>> ed433c66

import ops
import ops.testing
from charm import SelfSignedCertificatesCharm
from charms.tls_certificates_interface.v4.tls_certificates import (
    Certificate,
    CertificateSigningRequest,
    ProviderCertificate,
    RequirerCSR,
)
from ops.model import ActiveStatus, BlockedStatus

<<<<<<< HEAD
TLS_LIB_PATH = "charms.tls_certificates_interface.v3.tls_certificates"
CA_CERT_PATH = "/var/certs/ca-cert.pem"
=======
from tests.unit.certificates_helpers import (
    generate_ca,
    generate_certificate,
    generate_csr,
    generate_private_key,
)

TLS_LIB_PATH = "charms.tls_certificates_interface.v4.tls_certificates"
>>>>>>> ed433c66


class TestCharm(unittest.TestCase):
    def setUp(self):
        self.harness = ops.testing.Harness(SelfSignedCertificatesCharm)
        self.addCleanup(self.harness.cleanup)
        self.harness.set_leader(is_leader=True)
        self.harness.begin()
        self.mock_open = mock_open()
        self.patcher = patch("builtins.open", self.mock_open)
        self.patcher.start()

    def tearDown(self):
        self.patcher.stop()

    def test_given_invalid_config_when_config_changed_then_status_is_blocked(self):
        key_values = {"ca-common-name": "", "certificate-validity": 100}
        self.harness.update_config(key_values=key_values)

        self.harness.evaluate_status()

        self.assertEqual(
            self.harness.model.unit.status,
            BlockedStatus("The following configuration values are not valid: ['ca-common-name']"),
        )

    def test_given_invalid_validity_config_when_config_changed_then_status_is_blocked(self):
        self.harness.set_leader(is_leader=True)
        key_values = {"ca-common-name": "pizza.com", "certificate-validity": 0}

        self.harness.update_config(key_values=key_values)

        self.harness.evaluate_status()

        self.assertEqual(
            self.harness.model.unit.status,
            BlockedStatus(
                "The following configuration values are not valid: ['certificate-validity']"
            ),
        )

    @patch("charm.generate_private_key")
    @patch("charm.generate_ca")
    def test_given_valid_config_when_config_changed_then_ca_certificate_is_stored_in_juju_secret(
        self,
        patch_generate_ca,
        patch_generate_private_key,
    ):
        ca_certificate_string = "whatever CA certificate"
        private_key_string = "whatever private key"
        patch_generate_ca.return_value = ca_certificate_string
        patch_generate_private_key.return_value = private_key_string
        key_values = {
            "ca-common-name": "pizza.com",
            "certificate-validity": 100,
            "root-ca-validity": 200,
        }
        self.harness.set_leader(is_leader=True)

        self.harness.update_config(key_values=key_values)

        ca_certificates_secret = self.harness._backend.secret_get(label="ca-certificates")
        ca_certificates_secret_expiry = self.harness._backend.secret_info_get(
            label="ca-certificates"
        ).expires

        self.assertEqual(
            ca_certificates_secret["ca-certificate"],
            ca_certificate_string,
        )
        self.assertEqual(
            ca_certificates_secret["private-key"],
            private_key_string,
        )
        self.assertEqual(
            (ca_certificates_secret_expiry - timedelta(days=200)).date(), datetime.now().date()
        )

<<<<<<< HEAD
    @patch("charm.generate_private_key")
    @patch("charm.generate_password")
    @patch("charm.generate_ca")
    def test_given_valid_config_when_config_changed_then_ca_certificate_is_pushed_to_charm_container(  # noqa: E501
        self,
        patch_generate_ca,
        patch_generate_password,
        patch_generate_private_key,
    ):
        ca_certificate_string = "whatever CA certificate"
        private_key_string = "whatever private key"
        private_key_password = "banana"
        ca_certificate_bytes = ca_certificate_string.encode()
        private_key_bytes = private_key_string.encode()
        patch_generate_ca.return_value = ca_certificate_bytes
        patch_generate_password.return_value = private_key_password
        patch_generate_private_key.return_value = private_key_bytes
        key_values = {"ca-common-name": "pizza.com", "certificate-validity": 100}
        self.harness.set_leader(is_leader=True)

        self.harness.update_config(key_values=key_values)
        self.mock_open.return_value.write.assert_called_with(ca_certificate_string)

    @patch(f"{TLS_LIB_PATH}.TLSCertificatesProvidesV3.revoke_all_certificates")
=======
    @patch(f"{TLS_LIB_PATH}.TLSCertificatesProvidesV4.revoke_all_certificates")
>>>>>>> ed433c66
    @patch("charm.generate_private_key")
    @patch("charm.generate_ca")
    def test_given_valid_config_when_config_changed_then_existing_certificates_are_revoked(
        self,
        patch_generate_ca,
        patch_generate_private_key,
        patch_revoke_all_certificates,
    ):
        patch_generate_ca.return_value = "whatever CA certificate"
        patch_generate_private_key.return_value = "whatever private key"
        key_values = {"ca-common-name": "pizza.com", "certificate-validity": 100}
        self.harness.set_leader(is_leader=True)

        self.harness.update_config(key_values=key_values)

        patch_revoke_all_certificates.assert_called()

    @patch("charm.generate_private_key")
    @patch("charm.generate_ca")
    def test_given_valid_config_when_config_changed_then_status_is_active(
        self,
        patch_generate_ca,
        patch_generate_private_key,
    ):
        patch_generate_ca.return_value = "whatever CA certificate"
        patch_generate_private_key.return_value = "whatever private key"
        key_values = {"ca-common-name": "pizza.com", "certificate-validity": 100}
        self.harness.set_leader(is_leader=True)
        self.harness.update_config(key_values=key_values)

        self.harness.evaluate_status()

        self.assertEqual(self.harness.model.unit.status, ActiveStatus())

    @patch("charm.certificate_has_common_name")
    @patch("charm.generate_private_key")
    @patch("charm.generate_ca")
    def test_given_new_common_name_when_config_changed_then_new_root_ca_is_stored(
        self,
        patch_generate_ca,
        patch_generate_private_key,
        patch_certificate_has_common_name,
    ):
        validity = 100
        initial_ca = "whatever initial CA certificate"
        new_ca = "whatever CA certificate"
        private_key = "whatever private key"
        patch_certificate_has_common_name.return_value = False
        self.harness._backend.secret_add(
            label="ca-certificates",
            content={
                "ca-certificate": initial_ca,
                "private-key": private_key,
            },
        )
        patch_generate_ca.return_value = new_ca
        patch_generate_private_key.return_value = private_key

        key_values = {"ca-common-name": "pizza.com", "certificate-validity": validity}
        self.harness.set_leader(is_leader=True)

        self.harness.update_config(key_values=key_values)

        secret = self.harness.model.get_secret(label="ca-certificates")
        secret_content = secret.get_content(refresh=True)
        assert secret_content["ca-certificate"] == new_ca

    @patch("charm.certificate_has_common_name")
    @patch(f"{TLS_LIB_PATH}.TLSCertificatesProvidesV4.set_relation_certificate")
    @patch(f"{TLS_LIB_PATH}.TLSCertificatesProvidesV4.get_outstanding_certificate_requests")
    @patch("charm.generate_certificate")
    def test_given_outstanding_certificate_requests_when_secret_changed_then_certificates_are_generated(  # noqa: E501
        self,
        patch_generate_certificate,
        patch_get_outstanding_certificate_requests,
        patch_set_relation_certificate,
        patch_certificate_has_common_name,
    ):
        requirer_private_key = generate_private_key()
        provider_private_key = generate_private_key()
        provider_ca = generate_ca(
            private_key=provider_private_key,
            common_name="example.com",
        )
        requirer_csr = generate_csr(private_key=requirer_private_key, common_name="example.com")
        certificate = generate_certificate(
            csr=requirer_csr,
            ca=provider_ca,
            ca_key=provider_private_key,
        )
        patch_certificate_has_common_name.return_value = True
        self.harness.set_leader(is_leader=True)
        relation_id = self.harness.add_relation(
            relation_name="certificates", remote_app="tls-requirer"
        )
        self.harness.add_relation_unit(relation_id=relation_id, remote_unit_name="tls-requirer/0")
        patch_get_outstanding_certificate_requests.return_value = [
            RequirerCSR(
                relation_id=relation_id,
                certificate_signing_request=CertificateSigningRequest.from_string(requirer_csr),
            ),
        ]
        patch_generate_certificate.return_value = certificate

        self.harness._backend.secret_add(
            label="ca-certificates",
            content={
                "ca-certificate": provider_ca,
                "private-key": provider_private_key,
            },
        )

        self.harness.update_config()

        expected_provider_certificate = ProviderCertificate(
            relation_id=relation_id,
            certificate=Certificate.from_string(certificate),
            certificate_signing_request=CertificateSigningRequest.from_string(requirer_csr),
            ca=Certificate.from_string(provider_ca),
            chain=[Certificate.from_string(provider_ca), Certificate.from_string(certificate)],
        )
        patch_set_relation_certificate.assert_called_with(
            provider_certificate=expected_provider_certificate,
        )

    @patch("charm.generate_private_key")
    @patch("charm.generate_ca")
    def test_given_valid_config_and_unit_is_leader_when_secret_expired_then_new_ca_certificate_is_stored_in_juju_secret(  # noqa: E501
        self,
        patch_generate_ca,
        patch_generate_private_key,
    ):
        ca_certificate_string = "whatever CA certificate"
        private_key_string = "whatever private key"
        patch_generate_ca.return_value = ca_certificate_string
        patch_generate_private_key.return_value = private_key_string
        self.harness.set_leader(is_leader=True)

        mock_secret_id = self.harness.add_model_secret(
            owner=self.harness.model.app.name,
            content={"secret": "whatever"},
        )
        revision = self.harness.get_secret_revisions(mock_secret_id)[0]

        self.harness.trigger_secret_expiration(secret_id=mock_secret_id, revision=revision)

        ca_certificates_secret = self.harness._backend.secret_get(label="ca-certificates")

        self.assertEqual(
            ca_certificates_secret["ca-certificate"],
            ca_certificate_string,
        )
        self.assertEqual(
            ca_certificates_secret["private-key"],
            private_key_string,
        )

    @patch("charm.certificate_has_common_name")
    @patch("charm.generate_private_key")
    @patch("charm.generate_ca")
    def test_given_initial_config_when_config_changed_then_stored_ca_common_name_uses_new_config(
        self,
        patch_generate_ca,
        patch_generate_private_key,
        patch_certificate_has_common_name,
    ):
        patch_certificate_has_common_name.return_value = False
        initial_common_name = "common-name-initial.com"
        new_common_name = "common-name-new.com"
        ca_certificate_1_string = "whatever CA certificate 1"
        ca_certificate_2_string = "whatever CA certificate 2"
        private_key_string_1 = "whatever private key 1"
        private_key_string_2 = "whatever private key 2"
        patch_generate_ca.side_effect = [ca_certificate_1_string, ca_certificate_2_string]
        patch_generate_private_key.side_effect = [private_key_string_1, private_key_string_2]
        self.harness.set_leader(is_leader=True)
        self.harness.update_config(key_values={"ca-common-name": initial_common_name})

        self.harness.update_config(key_values={"ca-common-name": new_common_name})

        ca_certificates_secret = self.harness.model.get_secret(label="ca-certificates")

        secret_content = ca_certificates_secret.get_content(refresh=True)
        self.assertEqual(
            secret_content["ca-certificate"],
            ca_certificate_2_string,
        )

        self.assertEqual(
            secret_content["private-key"],
            private_key_string_2,
        )

    def test_given_no_certificates_issued_when_get_issued_certificates_action_then_action_fails(
        self,
    ):
        with self.assertRaises(ops.testing.ActionFailed) as e:
            self.harness.run_action("get-issued-certificates")

        self.assertEqual(e.exception.message, "No certificates issued yet.")

    @patch(f"{TLS_LIB_PATH}.TLSCertificatesProvidesV4.get_issued_certificates")
    def test_given_certificates_issued_when_get_issued_certificates_action_then_action_returns_certificates(  # noqa: E501
        self,
        patch_get_issued_certificates,
    ):
        ca_private_key = generate_private_key()
        ca_certificate = generate_ca(
            private_key=ca_private_key,
            common_name="example.com",
        )
        requirer_private_key = generate_private_key()
        csr = generate_csr(private_key=requirer_private_key, common_name="example.com")
        certificate = generate_certificate(
            csr=csr,
            ca=ca_certificate,
            ca_key=ca_private_key,
        )
        chain = [ca_certificate, certificate]
        revoked = False
        cert = Certificate.from_string(certificate)
        self.harness.set_leader(is_leader=True)
        patch_get_issued_certificates.return_value = [
            ProviderCertificate(
                relation_id=1,
                certificate_signing_request=CertificateSigningRequest.from_string(csr),
                certificate=cert,
                ca=Certificate.from_string(ca_certificate),
                chain=[Certificate.from_string(c) for c in chain],
                revoked=revoked,
            )
        ]

        action_output = self.harness.run_action("get-issued-certificates")

        output_certificate = json.loads(action_output.results["certificates"][0])

        assert output_certificate["csr"] == csr
        assert output_certificate["certificate"] == certificate
        assert output_certificate["ca"] == ca_certificate
        assert output_certificate["chain"] == chain
        assert output_certificate["revoked"] == revoked

    def test_given_ca_cert_generated_when_get_ca_certificate_action_then_returns_ca_certificate(
        self,
    ):
        self.harness.set_leader(is_leader=True)
        ca_certificate = "whatever CA certificate"

        self.harness._backend.secret_add(
            label="ca-certificates",
            content={
                "ca-certificate": ca_certificate,
                "private-key": "whatever private key",
                "private-key-password": "whatever private_key_password",
            },
        )

        action_output = self.harness.run_action("get-ca-certificate")
        expected_certificate = {
            "ca-certificate": ca_certificate,
        }

        self.assertEqual(action_output.results, expected_certificate)

    def test_given_ca_cert_not_generated_when_get_ca_certificate_action_then_action_fails(self):
        self.harness.set_leader(is_leader=True)

        with self.assertRaises(ops.testing.ActionFailed) as e:
            self.harness.run_action("get-ca-certificate")

        self.assertEqual(e.exception.message, "Root Certificate is not yet generated")<|MERGE_RESOLUTION|>--- conflicted
+++ resolved
@@ -3,13 +3,8 @@
 
 import json
 import unittest
-<<<<<<< HEAD
-from datetime import datetime
-from unittest.mock import Mock, mock_open, patch
-=======
 from datetime import datetime, timedelta
-from unittest.mock import patch
->>>>>>> ed433c66
+from unittest.mock import mock_open, patch
 
 import ops
 import ops.testing
@@ -22,10 +17,6 @@
 )
 from ops.model import ActiveStatus, BlockedStatus
 
-<<<<<<< HEAD
-TLS_LIB_PATH = "charms.tls_certificates_interface.v3.tls_certificates"
-CA_CERT_PATH = "/var/certs/ca-cert.pem"
-=======
 from tests.unit.certificates_helpers import (
     generate_ca,
     generate_certificate,
@@ -34,7 +25,7 @@
 )
 
 TLS_LIB_PATH = "charms.tls_certificates_interface.v4.tls_certificates"
->>>>>>> ed433c66
+CA_CERT_PATH = "/tmp/ca-cert.pem"
 
 
 class TestCharm(unittest.TestCase):
@@ -78,7 +69,7 @@
 
     @patch("charm.generate_private_key")
     @patch("charm.generate_ca")
-    def test_given_valid_config_when_config_changed_then_ca_certificate_is_stored_in_juju_secret(
+    def test_given_valid_config_when_config_changed_then_ca_certificate_is_pushed_to_charm_container(  # noqa: E501
         self,
         patch_generate_ca,
         patch_generate_private_key,
@@ -95,6 +86,27 @@
         self.harness.set_leader(is_leader=True)
 
         self.harness.update_config(key_values=key_values)
+        self.mock_open.return_value.write.assert_called_with(ca_certificate_string)
+
+    @patch("charm.generate_private_key")
+    @patch("charm.generate_ca")
+    def test_given_valid_config_when_config_changed_then_ca_certificate_is_stored_in_juju_secret(
+        self,
+        patch_generate_ca,
+        patch_generate_private_key,
+    ):
+        ca_certificate_string = "whatever CA certificate"
+        private_key_string = "whatever private key"
+        patch_generate_ca.return_value = ca_certificate_string
+        patch_generate_private_key.return_value = private_key_string
+        key_values = {
+            "ca-common-name": "pizza.com",
+            "certificate-validity": 100,
+            "root-ca-validity": 200,
+        }
+        self.harness.set_leader(is_leader=True)
+
+        self.harness.update_config(key_values=key_values)
 
         ca_certificates_secret = self.harness._backend.secret_get(label="ca-certificates")
         ca_certificates_secret_expiry = self.harness._backend.secret_info_get(
@@ -113,34 +125,7 @@
             (ca_certificates_secret_expiry - timedelta(days=200)).date(), datetime.now().date()
         )
 
-<<<<<<< HEAD
-    @patch("charm.generate_private_key")
-    @patch("charm.generate_password")
-    @patch("charm.generate_ca")
-    def test_given_valid_config_when_config_changed_then_ca_certificate_is_pushed_to_charm_container(  # noqa: E501
-        self,
-        patch_generate_ca,
-        patch_generate_password,
-        patch_generate_private_key,
-    ):
-        ca_certificate_string = "whatever CA certificate"
-        private_key_string = "whatever private key"
-        private_key_password = "banana"
-        ca_certificate_bytes = ca_certificate_string.encode()
-        private_key_bytes = private_key_string.encode()
-        patch_generate_ca.return_value = ca_certificate_bytes
-        patch_generate_password.return_value = private_key_password
-        patch_generate_private_key.return_value = private_key_bytes
-        key_values = {"ca-common-name": "pizza.com", "certificate-validity": 100}
-        self.harness.set_leader(is_leader=True)
-
-        self.harness.update_config(key_values=key_values)
-        self.mock_open.return_value.write.assert_called_with(ca_certificate_string)
-
-    @patch(f"{TLS_LIB_PATH}.TLSCertificatesProvidesV3.revoke_all_certificates")
-=======
     @patch(f"{TLS_LIB_PATH}.TLSCertificatesProvidesV4.revoke_all_certificates")
->>>>>>> ed433c66
     @patch("charm.generate_private_key")
     @patch("charm.generate_ca")
     def test_given_valid_config_when_config_changed_then_existing_certificates_are_revoked(
